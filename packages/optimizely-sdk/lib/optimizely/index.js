/**
 * Optimizely instance
 * @module
 */

/****************************************************************************
 * @license
 * Copyright 2016-2018, Optimizely, Inc. and contributors                   *
 *                                                                          *
 * Licensed under the Apache License, Version 2.0 (the "License");          *
 * you may not use this file except in compliance with the License.         *
 * You may obtain a copy of the License at                                  *
 *                                                                          *
 *    http://www.apache.org/licenses/LICENSE-2.0                            *
 *                                                                          *
 * Unless required by applicable law or agreed to in writing, software      *
 * distributed under the License is distributed on an "AS IS" BASIS,        *
 * WITHOUT WARRANTIES OR CONDITIONS OF ANY KIND, either express or implied. *
 * See the License for the specific language governing permissions and      *
 * limitations under the License.                                           *
 ***************************************************************************/

var fns = require('../utils/fns');
var attributesValidator = require('../utils/attributes_validator');
var decisionService = require('../core/decision_service');
var enums = require('../utils/enums');
var eventBuilder = require('../core/event_builder/index.js');
var eventTagsValidator = require('../utils/event_tags_validator');
var notificationCenter = require('../core/notification_center');
var projectConfig = require('../core/project_config');
var projectConfigSchema = require('./project_config_schema');
var sprintf = require('sprintf');
var userProfileServiceValidator = require('../utils/user_profile_service_validator');
var stringValidator = require('../utils/string_value_validator');

var ERROR_MESSAGES = enums.ERROR_MESSAGES;
var LOG_LEVEL = enums.LOG_LEVEL;
var LOG_MESSAGES = enums.LOG_MESSAGES;
var MODULE_NAME = 'OPTIMIZELY';
var DECISION_SOURCES = enums.DECISION_SOURCES;
var FEATURE_VARIABLE_TYPES = enums.FEATURE_VARIABLE_TYPES;

/**
 * The Optimizely class
 * @param {Object} config
 * @param {string} config.clientEngine
 * @param {string} config.clientVersion
 * @param {String} config.datafile
 * @param {ErrorHandler} config.errorHandler
 * @param {EventDispatcher} config.eventDispatcher
 * @param {Logger} config.logger
 * @param {JSONSchemaValidator} config.skipJSONValidation
 * @param {UserProfileService|undefined} config.userProfileService
 */
function Optimizely(config) {
  var clientEngine = config.clientEngine;
  if (clientEngine !== enums.NODE_CLIENT_ENGINE && clientEngine !== enums.JAVASCRIPT_CLIENT_ENGINE) {
    config.logger.log(LOG_LEVEL.INFO, sprintf(LOG_MESSAGES.INVALID_CLIENT_ENGINE, MODULE_NAME, clientEngine));
    clientEngine = enums.NODE_CLIENT_ENGINE;
  }

  this.clientEngine = clientEngine;
  this.clientVersion = config.clientVersion || enums.NODE_CLIENT_VERSION;
  this.errorHandler = config.errorHandler;
  this.eventDispatcher = config.eventDispatcher;
  this.isValidInstance = config.isValidInstance;
  this.logger = config.logger;

  if (!config.datafile) {
    this.logger.log(LOG_LEVEL.ERROR, sprintf(ERROR_MESSAGES.NO_DATAFILE_SPECIFIED, MODULE_NAME));
    this.errorHandler.handleError(new Error(sprintf(ERROR_MESSAGES.NO_DATAFILE_SPECIFIED, MODULE_NAME)));
    this.isValidInstance = false;
  } else {
    if (typeof config.datafile === 'string' || config.datafile instanceof String) {
      // Attempt to parse the datafile string
      try {
        config.datafile = JSON.parse(config.datafile);
      } catch (ex) {
        this.isValidInstance = false;
        this.logger.log(LOG_LEVEL.ERROR, sprintf(ERROR_MESSAGES.INVALID_DATAFILE_MALFORMED, MODULE_NAME));
        return;
      }
    }

    if (config.skipJSONValidation === true) {
      this.configObj = projectConfig.createProjectConfig(config.datafile);
      this.logger.log(LOG_LEVEL.INFO, sprintf(LOG_MESSAGES.SKIPPING_JSON_VALIDATION, MODULE_NAME));
    } else {
      try {
        if (config.jsonSchemaValidator.validate(projectConfigSchema, config.datafile)) {
          this.configObj = projectConfig.createProjectConfig(config.datafile);
          this.logger.log(LOG_LEVEL.INFO, sprintf(LOG_MESSAGES.VALID_DATAFILE, MODULE_NAME));
        }
      } catch (ex) {
        this.isValidInstance = false;
        this.logger.log(LOG_LEVEL.ERROR, ex.message);
        this.errorHandler.handleError(ex);
      }
    }

    var userProfileService = null;
    if (config.userProfileService) {
      try {
        if (userProfileServiceValidator.validate(config.userProfileService)) {
          userProfileService = config.userProfileService;
          this.logger.log(LOG_LEVEL.INFO, sprintf(LOG_MESSAGES.VALID_USER_PROFILE_SERVICE, MODULE_NAME));
        }
      } catch (ex) {
        this.logger.log(LOG_LEVEL.WARNING, ex.message);
      }
    }

    this.decisionService = decisionService.createDecisionService({
      configObj: this.configObj,
      userProfileService: userProfileService,
      logger: this.logger,
    });

    this.notificationCenter = notificationCenter.createNotificationCenter({
      logger: this.logger,
    });
  }
}

/**
 * Buckets visitor and sends impression event to Optimizely.
 * @param  {string}      experimentKey
 * @param  {string}      userId
 * @param  {Object}      attributes
 * @return {string|null} variation key
 */
Optimizely.prototype.activate = function (experimentKey, userId, attributes) {
  if (!this.isValidInstance) {
    this.logger.log(LOG_LEVEL.ERROR, sprintf(LOG_MESSAGES.INVALID_OBJECT, MODULE_NAME, 'activate'));
    return null;
  }

  if (!this.__validateInputs({experiment_key: experimentKey, user_id: userId}, attributes)) {
    return this.__notActivatingExperiment(experimentKey, userId);
  }

  try {
    var variationKey = this.getVariation(experimentKey, userId, attributes);
    if (variationKey === null) {
      return this.__notActivatingExperiment(experimentKey, userId);
    }

    // If experiment is not set to 'Running' status, log accordingly and return variation key
    if (!projectConfig.isRunning(this.configObj, experimentKey)) {
      var shouldNotDispatchActivateLogMessage = sprintf(LOG_MESSAGES.SHOULD_NOT_DISPATCH_ACTIVATE, MODULE_NAME, experimentKey);
      this.logger.log(LOG_LEVEL.DEBUG, shouldNotDispatchActivateLogMessage);
      return variationKey;
    }

    // remove null values from attributes
    attributes = this.__filterEmptyValues(attributes);

    this._sendImpressionEvent(experimentKey, variationKey, userId, attributes);

    return variationKey;
  } catch (ex) {
    this.logger.log(LOG_LEVEL.ERROR, ex.message);
    var failedActivationLogMessage = sprintf(LOG_MESSAGES.NOT_ACTIVATING_USER, MODULE_NAME, userId, experimentKey);
    this.logger.log(LOG_LEVEL.INFO, failedActivationLogMessage);
    this.errorHandler.handleError(ex);
    return null;
  }
};

/**
 * Create an impression event and call the event dispatcher's dispatch method to
 * send this event to Optimizely. Then use the notification center to trigger
 * any notification listeners for the ACTIVATE notification type.
 * @param {string} experimentKey  Key of experiment that was activated
 * @param {string} variationKey   Key of variation shown in experiment that was activated
 * @param {string} userId         ID of user to whom the variation was shown
 * @param {Object} attributes     Optional user attributes
 * @private
 */
Optimizely.prototype._sendImpressionEvent = function (experimentKey, variationKey, userId, attributes) {
  var variationId = projectConfig.getVariationIdFromExperimentAndVariationKey(this.configObj, experimentKey, variationKey);
  var experimentId = projectConfig.getExperimentId(this.configObj, experimentKey);
  var impressionEventOptions = {
    attributes: attributes,
    clientEngine: this.clientEngine,
    clientVersion: this.clientVersion,
    configObj: this.configObj,
    experimentId: experimentId,
    userId: userId,
    variationId: variationId,
  };
  var impressionEvent = eventBuilder.getImpressionEvent(impressionEventOptions);
  var dispatchedImpressionEventLogMessage = sprintf(LOG_MESSAGES.DISPATCH_IMPRESSION_EVENT,
    MODULE_NAME,
    impressionEvent.url,
    JSON.stringify(impressionEvent.params));
  this.logger.log(LOG_LEVEL.DEBUG, dispatchedImpressionEventLogMessage);
  var eventDispatcherCallback = function () {
    var activatedLogMessage = sprintf(LOG_MESSAGES.ACTIVATE_USER, MODULE_NAME, userId, experimentKey);
    this.logger.log(LOG_LEVEL.INFO, activatedLogMessage);
  }.bind(this);
  this.__dispatchEvent(impressionEvent, eventDispatcherCallback);

  var experiment = this.configObj.experimentKeyMap[experimentKey];
  var variation;
  if (experiment && experiment.variationKeyMap) {
    variation = experiment.variationKeyMap[variationKey];
  }
  this.notificationCenter.sendNotifications(
    enums.NOTIFICATION_TYPES.ACTIVATE, {
      experiment: experiment,
      userId: userId,
      attributes: attributes,
      variation: variation,
      logEvent: impressionEvent
    }
  );
};

/**
 * Sends conversion event to Optimizely.
 * @param  {string} eventKey
 * @param  {string} userId
 * @param  {string} attributes
 * @param  {Object} eventTags Values associated with the event.
 */
Optimizely.prototype.track = function (eventKey, userId, attributes, eventTags) {
  if (!this.isValidInstance) {
    this.logger.log(LOG_LEVEL.ERROR, sprintf(LOG_MESSAGES.INVALID_OBJECT, MODULE_NAME, 'track'));
    return;
  }

  try {
    if (!this.__validateInputs({user_id: userId, event_key: eventKey}, attributes, eventTags)) {
      return;
    }

    // determine which experiments and variations we should be tracking for the given event
    var validExperimentsToBucketedVariations = this.__getValidExperimentsForEvent(eventKey, userId, attributes);
    if (!Object.keys(validExperimentsToBucketedVariations).length) {
      // Return and do not send conversion events if the event is not associated with any running experiments
      this.logger.log(LOG_LEVEL.WARNING, sprintf(LOG_MESSAGES.EVENT_NOT_ASSOCIATED_WITH_EXPERIMENTS,
        MODULE_NAME,
        eventKey));
      return;
    }

    // remove null values from attributes and eventTags
    attributes = this.__filterEmptyValues(attributes);
    eventTags = this.__filterEmptyValues(eventTags);

    var conversionEventOptions = {
      attributes: attributes,
      clientEngine: this.clientEngine,
      clientVersion: this.clientVersion,
      configObj: this.configObj,
      eventKey: eventKey,
      eventTags: eventTags,
      experimentsToVariationMap: validExperimentsToBucketedVariations,
      logger: this.logger,
      userId: userId,
    };
    var conversionEvent = eventBuilder.getConversionEvent(conversionEventOptions);

    var dispatchedConversionEventLogMessage = sprintf(LOG_MESSAGES.DISPATCH_CONVERSION_EVENT,
      MODULE_NAME,
      conversionEvent.url,
      JSON.stringify(conversionEvent.params));
    this.logger.log(LOG_LEVEL.DEBUG, dispatchedConversionEventLogMessage);

    var eventDispatcherCallback = function () {
      var trackedLogMessage = sprintf(LOG_MESSAGES.TRACK_EVENT, MODULE_NAME, eventKey, userId);
      this.logger.log(LOG_LEVEL.INFO, trackedLogMessage);
    }.bind(this);

    this.__dispatchEvent(conversionEvent, eventDispatcherCallback);

    this.notificationCenter.sendNotifications(
      enums.NOTIFICATION_TYPES.TRACK, {
        eventKey: eventKey,
        userId: userId,
        attributes: attributes,
        eventTags: eventTags,
        logEvent: conversionEvent
      }
    );
  } catch (ex) {
    this.logger.log(LOG_LEVEL.ERROR, ex.message);
    var failedTrackLogMessage = sprintf(LOG_MESSAGES.NOT_TRACKING_USER, MODULE_NAME, userId);
    this.logger.log(LOG_LEVEL.INFO, failedTrackLogMessage);
    this.errorHandler.handleError(ex);
  }
};

/**
 * Gets variation where visitor will be bucketed.
 * @param  {string}      experimentKey
 * @param  {string}      userId
 * @param  {Object}      attributes
 * @return {string|null} variation key
 */
Optimizely.prototype.getVariation = function (experimentKey, userId, attributes) {
  if (!this.isValidInstance) {
    this.logger.log(LOG_LEVEL.ERROR, sprintf(LOG_MESSAGES.INVALID_OBJECT, MODULE_NAME, 'getVariation'));
    return null;
  }

  try {
    if (!this.__validateInputs({experiment_key: experimentKey, user_id: userId}, attributes)) {
      return null;
    }

    var experiment = this.configObj.experimentKeyMap[experimentKey];
    if (fns.isEmpty(experiment)) {
      throw new Error(sprintf(ERROR_MESSAGES.INVALID_EXPERIMENT_KEY, MODULE_NAME, experimentKey));
    }

    return this.decisionService.getVariation(experimentKey, userId, attributes);
  } catch (ex) {
    this.logger.log(LOG_LEVEL.ERROR, ex.message);
    this.errorHandler.handleError(ex);
    return null;
  }
};

/**
 * Force a user into a variation for a given experiment.
 * @param {string} experimentKey
 * @param {string} userId
 * @param {string|null} variationKey user will be forced into. If null, then clear the existing experiment-to-variation mapping.
 * @return boolean A boolean value that indicates if the set completed successfully.
 */
Optimizely.prototype.setForcedVariation = function (experimentKey, userId, variationKey) {
  try {
    return projectConfig.setForcedVariation(this.configObj, experimentKey, userId, variationKey, this.logger);
  } catch (ex) {
    this.logger.log(LOG_LEVEL.ERROR, ex.message);
    this.errorHandler.handleError(ex);
    return false;
  }
};

/**
 * Gets the forced variation for a given user and experiment.
 * @param  {string} experimentKey
 * @param  {string} userId
 * @return {string|null} The forced variation key.
 */
Optimizely.prototype.getForcedVariation = function (experimentKey, userId) {
  try {
    return projectConfig.getForcedVariation(this.configObj, experimentKey, userId, this.logger);
  } catch (ex) {
    this.logger.log(LOG_LEVEL.ERROR, ex.message);
    this.errorHandler.handleError(ex);
    return null;
  }
};

/**
 * Validates user ID and attributes parameters
 * @param  {string}  stringInputs   Map of string keys and associated values
 * @param  {Object}  userAttributes Optional parameter for user's attributes
 * @param  {Object}  eventTags      Optional parameter for event tags
 * @return {boolean} True if inputs are valid
 * @private
 */
<<<<<<< HEAD
Optimizely.prototype.__validateInputs = function (userId, userAttributes, eventTags) {
=======
Optimizely.prototype.__validateInputs = function(stringInputs, userAttributes, eventTags) {
>>>>>>> 79880630
  try {
    var inputKeys = Object.keys(stringInputs);
    for (var index=0; index < inputKeys.length; index++) {
      var key = inputKeys[index];
      if (!stringValidator.validate(stringInputs[key])) {
        throw new Error(sprintf(ERROR_MESSAGES.INVALID_INPUT_FORMAT, MODULE_NAME, key));
      }
    }
    if (userAttributes) {
      attributesValidator.validate(userAttributes);
    }
    if (eventTags) {
      eventTagsValidator.validate(eventTags);
    }
    return true;
  } catch (ex) {
    this.logger.log(LOG_LEVEL.ERROR, ex.message);
    this.errorHandler.handleError(ex);
    return false;
  }
};

/**
 * Given an event, determine which experiments we should be tracking for the given user.
 * We only dispatch events for experiments that are have the "Running" status and for which
 * the user has been bucketed into.
 * @param  {string} eventKey
 * @param  {string} userId
 * @param  {Object} attributes
 * @return {Object} Map of experiment ids that we want to track to variations ids in which the user has been bucketed
 * @private
 */
Optimizely.prototype.__getValidExperimentsForEvent = function (eventKey, userId, attributes) {
  var validExperimentsToVariationsMap = {};

  // get all the experiments that are tracking this event
  var experimentIdsForEvent = projectConfig.getExperimentIdsForEvent(this.configObj, eventKey);
  if (!experimentIdsForEvent) {
    return validExperimentsToVariationsMap;
  }

  // determine which variations the user has been bucketed into
  validExperimentsToVariationsMap = fns.reduce(experimentIdsForEvent, function (results, experimentId) {
    var experimentKey = this.configObj.experimentIdMap[experimentId].key;

    // user needs to be bucketed into experiment for us to track the event
    var variationKey = this.getVariation(experimentKey, userId, attributes);
    if (variationKey) {
      // if experiment is active but not running, it is in LAUNCHED state, so we don't track a conversion for it
      if (!projectConfig.isRunning(this.configObj, experimentKey)) {
        var shouldNotDispatchTrackLogMessage = sprintf(LOG_MESSAGES.SHOULD_NOT_DISPATCH_TRACK, MODULE_NAME, experimentKey);
        this.logger.log(LOG_LEVEL.DEBUG, shouldNotDispatchTrackLogMessage);
      } else {
        // if running + user is bucketed then add to result
        var variationId = projectConfig.getVariationIdFromExperimentAndVariationKey(this.configObj, experimentKey, variationKey);
        results[experimentId] = variationId;
      }
    } else {
      var notTrackingUserForExperimentLogMessage = sprintf(LOG_MESSAGES.NOT_TRACKING_USER_FOR_EXPERIMENT,
        MODULE_NAME,
        userId,
        experimentKey);
      this.logger.log(LOG_LEVEL.DEBUG, notTrackingUserForExperimentLogMessage);
    }
    return results;
  }.bind(this), {});

  return validExperimentsToVariationsMap;
};

/**
 * Shows failed activation log message and returns null when user is not activated in experiment
 * @param  experimentKey
 * @param  userId
 * @return {null}
 * @private
 */
Optimizely.prototype.__notActivatingExperiment = function (experimentKey, userId) {
  var failedActivationLogMessage = sprintf(LOG_MESSAGES.NOT_ACTIVATING_USER, MODULE_NAME, userId, experimentKey);
  this.logger.log(LOG_LEVEL.INFO, failedActivationLogMessage);
  return null;
};

/**
 * Dispatches an event and executes the designated callback if the dispatch returns a promise
 * @param  eventToDispatch
 * @param  callback
 * @private
 */
Optimizely.prototype.__dispatchEvent = function (eventToDispatch, callback) {
  var eventDispatcherResponse = this.eventDispatcher.dispatchEvent(eventToDispatch, callback);
  //checking that response value is a promise, not a request object
  if (typeof eventDispatcherResponse == 'object' && !eventDispatcherResponse.hasOwnProperty('uri')) {
    eventDispatcherResponse.then(function () {
      callback();
    });
  }
};

/**
 * Filters out attributes/eventTags with null or undefined values
 * @param  map
 * @returns {Object} map
 * @private
 */
Optimizely.prototype.__filterEmptyValues = function (map) {
  for (var key in map) {
    if (map.hasOwnProperty(key) && (map[key] === null || map[key] === undefined)) {
      delete map[key];
    }
  }
  return map;
};

/**
 * Returns true if the feature is enabled for the given user.
 * @param {string} featureKey   Key of feature which will be checked
 * @param {string} userId       ID of user which will be checked
 * @param {Object} attributes   Optional user attributes
 * @return {boolean}            True if the feature is enabled for the user, false otherwise
 */
Optimizely.prototype.isFeatureEnabled = function (featureKey, userId, attributes) {
  if (!this.isValidInstance) {
    this.logger.log(LOG_LEVEL.ERROR, sprintf(LOG_MESSAGES.INVALID_OBJECT, MODULE_NAME, 'isFeatureEnabled'));
    return false;
  }

  if (!this.__validateInputs({feature_key: featureKey, user_id: userId}, attributes)) {
    return false;
  }

  var feature = projectConfig.getFeatureFromKey(this.configObj, featureKey, this.logger);
  if (!feature) {
    return false;
  }

  var decision = this.decisionService.getVariationForFeature(feature, userId, attributes);
  var variation = decision.variation;
  if (!!variation && variation.featureEnabled === true) {
    this.logger.log(LOG_LEVEL.INFO, sprintf(LOG_MESSAGES.FEATURE_ENABLED_FOR_USER, MODULE_NAME, featureKey, userId));
    if (decision.decisionSource === DECISION_SOURCES.EXPERIMENT) {
      this._sendImpressionEvent(decision.experiment.key, decision.variation.key, userId, attributes);
    }
    return true;
  } else {
    this.logger.log(LOG_LEVEL.INFO, sprintf(LOG_MESSAGES.FEATURE_NOT_ENABLED_FOR_USER, MODULE_NAME, featureKey, userId));
    return false;
  }
};

/**
 * Returns an Array containing the keys of all features in the project that are
 * enabled for the given user.
 * @param {string} userId
 * @param {Object} attributes
 * @return {Array} Array of feature keys (strings)
 */
Optimizely.prototype.getEnabledFeatures = function (userId, attributes) {
  var enabledFeatures = [];
  if (!this.isValidInstance) {
    this.logger.log(LOG_LEVEL.ERROR, sprintf(LOG_MESSAGES.INVALID_OBJECT, MODULE_NAME, 'getEnabledFeatures'));
    return enabledFeatures;
  }

  fns.forOwn(this.configObj.featureKeyMap, function (feature) {
    if (this.isFeatureEnabled(feature.key, userId, attributes)) {
      enabledFeatures.push(feature.key);
    }
  }.bind(this));

  return enabledFeatures;
};

/**
 * Helper method to get the value for a variable of a certain type attached to a
 * feature flag. Returns null if the feature key is invalid, the variable key is
 * invalid, the given variable type does not match the variable's actual type,
 * or the variable value cannot be cast to the required type.
 *
 * @param {string} featureKey   Key of the feature whose variable's value is
 *                              being accessed
 * @param {string} variableKey  Key of the variable whose value is being
 *                              accessed
 * @param {string} variableType Type of the variable whose value is being
 *                              accessed (must be one of FEATURE_VARIABLE_TYPES
 *                              in lib/utils/enums/index.js)
 * @param {string} userId       ID for the user
 * @param {Object} attributes   Optional user attributes
 * @return {*}                  Value of the variable cast to the appropriate
 *                              type, or null if the feature key is invalid, the
 *                              variable key is invalid, or there is a mismatch
 *                              with the type of the variable
 * @private
 */
Optimizely.prototype._getFeatureVariableForType = function (featureKey, variableKey, variableType, userId, attributes) {
  if (!this.isValidInstance) {
    var apiName = 'getFeatureVariable' + variableType.charAt(0).toUpperCase() + variableType.slice(1);
    this.logger.log(LOG_LEVEL.ERROR, sprintf(LOG_MESSAGES.INVALID_OBJECT, MODULE_NAME, apiName));
    return null;
  }

  if (!this.__validateInputs({feature_key: featureKey, variable_key: variableKey, user_id: userId}, attributes)) {
    return null;
  }

  var featureFlag = projectConfig.getFeatureFromKey(this.configObj, featureKey, this.logger);
  if (!featureFlag) {
    return null;
  }

  var variable = projectConfig.getVariableForFeature(this.configObj, featureKey, variableKey, this.logger);
  if (!variable) {
    return null;
  }

  if (variable.type !== variableType) {
    this.logger.log(LOG_LEVEL.WARNING, sprintf(LOG_MESSAGES.VARIABLE_REQUESTED_WITH_WRONG_TYPE, MODULE_NAME, variableType, variable.type));
    return null;
  }

  var decision = this.decisionService.getVariationForFeature(featureFlag, userId, attributes);
  var variableValue;
  if (decision.variation !== null) {
    variableValue = projectConfig.getVariableValueForVariation(this.configObj, variable, decision.variation, this.logger);
    this.logger.log(LOG_LEVEL.INFO, sprintf(LOG_MESSAGES.USER_RECEIVED_VARIABLE_VALUE, MODULE_NAME, variableKey, featureFlag.key, variableValue, userId));
  } else {
    variableValue = variable.defaultValue;
    this.logger.log(LOG_LEVEL.INFO, sprintf(LOG_MESSAGES.USER_RECEIVED_DEFAULT_VARIABLE_VALUE, MODULE_NAME, userId, variableKey, featureFlag.key));
  }

  return projectConfig.getTypeCastValue(variableValue, variableType, this.logger);
};

/**
 * Returns value for the given boolean variable attached to the given feature
 * flag.
 * @param {string} featureKey   Key of the feature whose variable's value is
 *                              being accessed
 * @param {string} variableKey  Key of the variable whose value is being
 *                              accessed
 * @param {string} userId       ID for the user
 * @param {Object} attributes   Optional user attributes
 * @return {boolean|null}       Boolean value of the variable, or null if the
 *                              feature key is invalid, the variable key is
 *                              invalid, or there is a mismatch with the type
 *                              of the variable
 */
Optimizely.prototype.getFeatureVariableBoolean = function (featureKey, variableKey, userId, attributes) {
  return this._getFeatureVariableForType(featureKey, variableKey, FEATURE_VARIABLE_TYPES.BOOLEAN, userId, attributes);
};

/**
 * Returns value for the given double variable attached to the given feature
 * flag.
 * @param {string} featureKey   Key of the feature whose variable's value is
 *                              being accessed
 * @param {string} variableKey  Key of the variable whose value is being
 *                              accessed
 * @param {string} userId       ID for the user
 * @param {Object} attributes   Optional user attributes
 * @return {number|null}        Number value of the variable, or null if the
 *                              feature key is invalid, the variable key is
 *                              invalid, or there is a mismatch with the type
 *                              of the variable
 */
Optimizely.prototype.getFeatureVariableDouble = function (featureKey, variableKey, userId, attributes) {
  return this._getFeatureVariableForType(featureKey, variableKey, FEATURE_VARIABLE_TYPES.DOUBLE, userId, attributes);
};

/**
 * Returns value for the given integer variable attached to the given feature
 * flag.
 * @param {string} featureKey   Key of the feature whose variable's value is
 *                              being accessed
 * @param {string} variableKey  Key of the variable whose value is being
 *                              accessed
 * @param {string} userId       ID for the user
 * @param {Object} attributes   Optional user attributes
 * @return {number|null}        Number value of the variable, or null if the
 *                              feature key is invalid, the variable key is
 *                              invalid, or there is a mismatch with the type
 *                              of the variable
 */
Optimizely.prototype.getFeatureVariableInteger = function (featureKey, variableKey, userId, attributes) {
  return this._getFeatureVariableForType(featureKey, variableKey, FEATURE_VARIABLE_TYPES.INTEGER, userId, attributes);
};

/**
 * Returns value for the given string variable attached to the given feature
 * flag.
 * @param {string} featureKey   Key of the feature whose variable's value is
 *                              being accessed
 * @param {string} variableKey  Key of the variable whose value is being
 *                              accessed
 * @param {string} userId       ID for the user
 * @param {Object} attributes   Optional user attributes
 * @return {string|null}        String value of the variable, or null if the
 *                              feature key is invalid, the variable key is
 *                              invalid, or there is a mismatch with the type
 *                              of the variable
 */
Optimizely.prototype.getFeatureVariableString = function (featureKey, variableKey, userId, attributes) {
  return this._getFeatureVariableForType(featureKey, variableKey, FEATURE_VARIABLE_TYPES.STRING, userId, attributes);
};

module.exports = Optimizely;<|MERGE_RESOLUTION|>--- conflicted
+++ resolved
@@ -364,14 +364,10 @@
  * @return {boolean} True if inputs are valid
  * @private
  */
-<<<<<<< HEAD
-Optimizely.prototype.__validateInputs = function (userId, userAttributes, eventTags) {
-=======
 Optimizely.prototype.__validateInputs = function(stringInputs, userAttributes, eventTags) {
->>>>>>> 79880630
   try {
     var inputKeys = Object.keys(stringInputs);
-    for (var index=0; index < inputKeys.length; index++) {
+    for (var index = 0; index < inputKeys.length; index++) {
       var key = inputKeys[index];
       if (!stringValidator.validate(stringInputs[key])) {
         throw new Error(sprintf(ERROR_MESSAGES.INVALID_INPUT_FORMAT, MODULE_NAME, key));
